[tool.poetry]
name = "qiskit-aqt-provider-rc"
version = "0.16.0"
description = "Qiskit provider for AQT backends"
authors = ["Qiskit Development Team", "Alpine Quantum Technologies GmbH"]
repository = "https://github.com/alpine-quantum-technologies/qiskit-aqt-provider-rc/"
readme = "README.md"
license = "Apache-2.0"
classifiers=[
        "Intended Audience :: Developers",
        "Intended Audience :: Science/Research",
        "Operating System :: Microsoft :: Windows",
        "Operating System :: MacOS",
        "Operating System :: POSIX :: Linux",
        "Programming Language :: Python :: 3 :: Only",
        "Programming Language :: Python :: 3.8",
        "Programming Language :: Python :: 3.9",
        "Programming Language :: Python :: 3.10",
        "Programming Language :: Python :: 3.11",
        "Topic :: Scientific/Engineering",
    ]
keywords=["qiskit", "sdk", "quantum"]

packages = [
    { include = "qiskit_aqt_provider" },
    { include = "test", format = "sdist" }
]
include = [
    "CODE_OF_CONDUCT.md",
    "CONTRIBUTING.md",
    "LICENSE.txt",
    "README.md"
]

[tool.poetry.plugins."qiskit.transpiler.scheduling"]
aqt = "qiskit_aqt_provider.transpiler_plugin:AQTSchedulingPlugin"

[tool.poetry.plugins."qiskit.transpiler.translation"]
aqt = "qiskit_aqt_provider.transpiler_plugin:AQTTranslationPlugin"

[tool.poetry.plugins.pytest11]
pytest_qiskit_aqt = "qiskit_aqt_provider.test.fixtures"

[tool.poetry.dependencies]
python = ">=3.8,<3.12"

httpx = ">=0.24.0"
pydantic = "^2.0.1"
python-dotenv = ">=1"
qiskit-aer = ">=0.11"
qiskit-optimization = { version = ">=0.5.0", optional = true }
qiskit-terra = ">=0.23.3,!=0.24.0,<0.25.0"
tabulate = ">=0.9.0"
tqdm = ">=4"
tweedledum = { version = ">=1", optional = true }
typing-extensions = ">=4.0.0"

[tool.poetry.group.dev.dependencies]
black = "^23.7.0"
coverage = "^7.2.1"
<<<<<<< HEAD
datamodel-code-generator = "^0.21.0"
hypothesis = "^6.70.0"
=======
datamodel-code-generator = "^0.21.2"
hypothesis = "^6.82.0"
>>>>>>> 954ecc88
ipykernel = "^6.22.0"
jupyter-sphinx = "^0.4.0"
mistletoe = "^1.1.0"
mypy = "=1.4.1"
poethepoet = "^0.18.1"
polyfactory = "^2.0.0"
pre-commit = "^3.1.1"
pyproject-fmt = "^0.13.0"
pytest = ">=7"
pytest-httpx = "^0.22.0"
pytest-sugar = "^0.9.6"
qiskit-experiments = "^0.4.0"
qiskit-sphinx-theme = ">=1.7.0"
qiskit-terra = {version = ">=0.23.2", extras = ["visualization"]}
ruff = "^0.0.280"
sphinx = "^6"
sympy = "^1.11.1"
typer = "^0.7.0"
types-requests = "^2.28.11"
types-setuptools = "^65.7.0"
types-tabulate = "^0.9.0.1"
types-tqdm = "^4.65.0.1"

[tool.poetry.extras]
# dependencies for examples that are not compatible with recent Python versions
examples-problematic = [
    "tweedledum"
]
examples = [
    "qiskit-optimization"
]

[build-system]
build-backend = "poetry.core.masonry.api"
requires = [
  "poetry-core>=1",
]

[tool.datamodel-codegen]
disable-timestamp = true
enable-faux-immutability = true
enum-field-as-literal = "one"
field-constraints = true
output-model-type = "pydantic_v2.BaseModel"
strict-nullable = true
target-python-version = '3.8'
use-annotated = true
use-double-quotes = true
use-field-description = true
use-schema-description = true
wrap-string-literal = true

[tool.black]
line-length = 100
target-version = ['py38', 'py39', 'py310']
preview = true  # don't use implicit string concatenation

[tool.isort]
profile = "black"

[tool.pyright]
exclude = [
    "**/__pycache__",
    "**/.*",
    "docs/",
]

typeCheckingMode = "basic"
analyzeUnannotatedFunctions = false
reportShadowedImports = true
reportTypeCommentUsage = true
reportImportCycles = false
reportMissingImports = false
reportMissingTypeStubs = false
reportConstantRedefinition = true
reportUnnecessaryTypeIgnoreComment = false

reportDuplicateImport = "error"

pythonVersion = "3.8"
pythonPlatform = "Linux"

[tool.ruff]
select = [
    "ARG",  # flake8-unused-arguments
    "BLE",  # flake8-blind-except
    "C4",  # flake8-comprehensions
    "C90",  # mccabe
    "D",  # pydocstyle
    "E",  # pycodestyle errors
    "ERA",  # eradicate
    "F",  # pyflakes
    "I",  # isort
    "ICN",  # flake8-import-conventions
    "ISC",  # flake8-implicit-str-concat
    "NPY",  # numpy
    "PGH",  # pygrep-hooks
    "PIE",  # flake8-pie
    "PT",  # flake8-pytest-style
    "PTH",  # flake8-use-pathlib
    "PYI",  # flake8-pyi
    "RET",  # flake8-return
    "RSE",  # flake8-raise
    "RUF",  # ruff specials
    "S",  # flake8-bandit
    "SIM",  # flake8-simplify
    "T10",  # flake8-debugger
    "T20",  # flake8-print
    "TID",  # flake8-tidy-imports
    "UP",  # pyupgrade
    "W",  # pycodestyle warnings
]
ignore = [
    "D100",  # missing docstring in public module
    "D101",  # missing docstring in public class
    "D102",  # missing docstring in public method
    "D104",  # missing docstring in public package
    "D107",  # missing docstring in __init__
    "D211",  # no-blank-line-before-class (incompatible with D203)
    "D213",  # multiline-summary-second-line (incompatible with D212)
    "S311",  # suspicious-non-cryptographic-random-usage
    "SIM117",  # multiple-with-statements
]
line-length = 100
target-version = 'py38'
extend-exclude = [
    "qiskit_aqt_provider/api_models_generated.py",  # generated code
]

[tool.ruff.per-file-ignores]
"examples/*.py" = [
    "T201",  # allow prints
]
"scripts/*.py" = [
    "T201",  # allow prints
]
"test/**/*.py" = [
    "S101",  # allow assertions
    "D205",  # allow multiline docstring summaries
    "PT011",  # allow pytest.raises without match=
]

[tool.ruff.pydocstyle]
convention = "google"

[tool.coverage.run]
dynamic_context = "test_function"

[tool.coverage.report]
fail_under = 98

[tool.poe.tasks.test]
shell = """
set -eu
coverage run ${cov_opts} -m pytest --hypothesis-profile=ci
coverage report
"""

[[tool.poe.tasks.test.args]]
name = "cov_opts"
default = ""

[tool.poe.tasks.format]
shell = """
black .
pyproject-fmt .
"""

[tool.poe.tasks.black_check]
shell = "black --check ."

[tool.poe.tasks.pyprojectfmt_check]
shell = "pyproject-fmt --check ."

[tool.poe.tasks.typecheck]
shell = "mypy ."

[tool.poe.tasks.check_api_models]
shell = "./scripts/api_models.py check"

[tool.poe.tasks.ruff_check]
shell = "ruff check ."

[tool.poe.tasks]
# FIXME: the model generator still has problems with root models
# lint = ["check_api_models", "ruff_check"]
lint = ["ruff_check"]
format_check = ["black_check", "pyprojectfmt_check"]
generate-models = "./scripts/api_models.py generate"
docs = "sphinx-build -b html -W docs docs/_build"
all = ["format_check", "lint", "typecheck", "test", "docs"]<|MERGE_RESOLUTION|>--- conflicted
+++ resolved
@@ -58,13 +58,8 @@
 [tool.poetry.group.dev.dependencies]
 black = "^23.7.0"
 coverage = "^7.2.1"
-<<<<<<< HEAD
-datamodel-code-generator = "^0.21.0"
-hypothesis = "^6.70.0"
-=======
 datamodel-code-generator = "^0.21.2"
 hypothesis = "^6.82.0"
->>>>>>> 954ecc88
 ipykernel = "^6.22.0"
 jupyter-sphinx = "^0.4.0"
 mistletoe = "^1.1.0"
