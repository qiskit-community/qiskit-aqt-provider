name: Release Artifacts
on:
  push:
    tags:
      - 'v*'
jobs:
  wheel-build:
    name: Build and Publish Release Artifacts
    runs-on: ubuntu-latest
    steps:
      - name: Checkout code
        uses: actions/checkout@v3
      - name: Install Python
        uses: actions/setup-python@v4
        with:
          python-version: '3.8'
      - name: Install Poetry
        uses: abatilo/actions-poetry@v2
        with:
          poetry-version: '1.5.1'
      - name: Install release dependencies
        run: pip install -U twine wheel typer mistletoe
      - name: Build packages
        run: |
          poetry build
        shell: bash
      - name: Upload artifacts
        uses: actions/upload-artifact@v2
        with:
          path: ./dist/qiskit*
      - name: Extract changelog
        run: python scripts/extract-changelog.py ${{ github.ref_name }} | tee ${{ github.workspace }}-CHANGELOG.txt
      - name: Create Github release
        uses: softprops/action-gh-release@v1
        with:
          files: ./dist/qiskit*
          body_path: ${{ github.workspace }}-CHANGELOG.txt
      - name: Publish to PyPI
        env:
<<<<<<< HEAD
          TWINE_PASSWORD: ${{ secrets.PYPI_TOKEN }}
=======
          TWINE_PASSWORD: ${{ secrets.TWINE_PASSWORD }}
>>>>>>> 9069fd8a
          TWINE_USERNAME: __token__
        run: twine upload dist/qiskit*<|MERGE_RESOLUTION|>--- conflicted
+++ resolved
@@ -37,10 +37,6 @@
           body_path: ${{ github.workspace }}-CHANGELOG.txt
       - name: Publish to PyPI
         env:
-<<<<<<< HEAD
-          TWINE_PASSWORD: ${{ secrets.PYPI_TOKEN }}
-=======
           TWINE_PASSWORD: ${{ secrets.TWINE_PASSWORD }}
->>>>>>> 9069fd8a
           TWINE_USERNAME: __token__
         run: twine upload dist/qiskit*