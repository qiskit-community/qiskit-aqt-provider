--- conflicted
+++ resolved
@@ -29,9 +29,6 @@
 
         aqt = AQTProvider('MY_TOKEN')
 
-<<<<<<< HEAD
-    where `'MY_TOKEN'` is the access token provided by AQT.
-=======
         backend = aqt.backends.aqt_qasm_simulator
 
     where `'MY_TOKEN'` is the access token provided by AQT.
@@ -41,7 +38,6 @@
         name (str): Name of the provider instance.
         backends (BackendService): A service instance that allows
                                    for grabbing backends.
->>>>>>> 898e28af
     """
 
     def __init__(self, access_token):
