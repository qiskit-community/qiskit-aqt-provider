# This code is part of Qiskit.
#
# (C) Copyright IBM 2019, Alpine Quantum Technologies 2020
#
# This code is licensed under the Apache License, Version 2.0. You may
# obtain a copy of this license in the LICENSE.txt file in the root directory
# of this source tree or at http://www.apache.org/licenses/LICENSE-2.0.
#
# Any modifications or derivative works of this code must retain this
# copyright notice, and modified files need to carry a notice indicating
# that they have been altered from the originals.


import contextlib
import os
import re
import warnings
from collections import defaultdict
from dataclasses import dataclass
from operator import attrgetter
from pathlib import Path
from typing import (
    DefaultDict,
    Dict,
    Final,
    List,
    Literal,
    Optional,
    Pattern,
    Sequence,
    Union,
    overload,
)

import dotenv
import httpx
from qiskit.providers import ProviderV1
from tabulate import tabulate
from typing_extensions import TypeAlias

from qiskit_aqt_provider import api_models

from .aqt_resource import AQTResource, OfflineSimulatorResource

StrPath: TypeAlias = Union[str, Path]


class NoTokenWarning(UserWarning):
    """Warning emitted when a provider is initialized with no access token."""


@dataclass(frozen=True)
class OfflineSimulator:
    """Description of an offline simulator."""

    id: str
    """Unique identifier of the simulator."""

    name: str
    """Free-text description of the simulator."""

    noisy: bool
    """Whether the simulator uses a noise model."""


OFFLINE_SIMULATORS: Final = [
    OfflineSimulator(id="offline_simulator_no_noise", name="Offline ideal simulator", noisy=False),
    OfflineSimulator(id="offline_simulator_noise", name="Offline noisy simulator", noisy=True),
]


class BackendsTable(Sequence[AQTResource]):
    """Pretty-printable list of AQT backends."""

    def __init__(self, backends: List[AQTResource]):
        self.backends = backends
        self.headers = ["Workspace ID", "Resource ID", "Description", "Resource type"]

    @overload
<<<<<<< HEAD
    def __getitem__(self, index: int) -> AQTResource:
        ...  # pragma: no cover

    @overload
    def __getitem__(self, index: slice) -> Sequence[AQTResource]:
        ...  # pragma: no cover

    def __getitem__(self, index: Union[slice, int]) -> Union[AQTResource, Sequence[AQTResource]]:
        """Retrieve a backend by index."""
        return self.backends[index]

    def __len__(self) -> int:
        """Number of backends."""
        return len(self.backends)

    def __str__(self) -> str:
        """Text table representation."""
        return tabulate(self.table(), headers=self.headers, tablefmt="fancy_grid")

    def _repr_html_(self) -> str:
        """HTML representation (for IPython)."""
        return tabulate(self.table(), headers=self.headers, tablefmt="html")  # pragma: no cover

    def by_workspace(self) -> Dict[str, List[AQTResource]]:
        """Aggregate backends by workspace."""
        data: DefaultDict[str, List[AQTResource]] = defaultdict(list)

        for backend in self:
            data[backend.workspace_id].append(backend)

        return dict(data)

    def table(self) -> List[List[str]]:
        """Assemble the data for the printable table."""
        table = []
        for workspace_id, resources in self.by_workspace().items():
            for count, resource in enumerate(sorted(resources, key=attrgetter("resource_id"))):
                line = [
                    workspace_id,
                    resource.resource_id,
                    resource.resource_name,
                    resource.resource_type,
                ]
                if count != 0:
                    # don't repeat the workspace id
                    line[0] = ""

                table.append(line)

        return table


class AQTProvider(ProviderV1):
    """Provider for backends from Alpine Quantum Technologies (AQT).
=======
    def __getitem__(self, index: int) -> AQTResource: ...  # pragma: no cover

    @overload
    def __getitem__(self, index: slice) -> Sequence[AQTResource]: ...  # pragma: no cover

    def __getitem__(self, index: Union[slice, int]) -> Union[AQTResource, Sequence[AQTResource]]:
        """Retrieve a backend by index."""
        return self.backends[index]
>>>>>>> 9069fd8a

    def __len__(self) -> int:
        """Number of backends."""
        return len(self.backends)

    def __str__(self) -> str:
        """Text table representation."""
        return tabulate(self.table(), headers=self.headers, tablefmt="fancy_grid")

<<<<<<< HEAD
        >>> from qiskit_aqt_provider import AQTProvider
        ...
        >>> aqt = AQTProvider('MY_TOKEN')
        >>> backend = aqt.get_backend("offline_simulator_no_noise")
=======
    def _repr_html_(self) -> str:
        """HTML representation (for IPython)."""
        return tabulate(self.table(), headers=self.headers, tablefmt="html")  # pragma: no cover

    def by_workspace(self) -> Dict[str, List[AQTResource]]:
        """Aggregate backends by workspace."""
        data: DefaultDict[str, List[AQTResource]] = defaultdict(list)

        for backend in self:
            data[backend.workspace_id].append(backend)
>>>>>>> 9069fd8a

        return dict(data)

<<<<<<< HEAD
    If no token is given, it is read from the `AQT_TOKEN` environment variable.
    """

    # Set AQT_PORTAL_URL environment variable to override
    DEFAULT_PORTAL_URL: Final = "https://arnica-stage.aqt.eu"

    def __init__(
        self,
        access_token: Optional[str] = None,
        *,
        load_dotenv: bool = True,
        dotenv_path: Optional[StrPath] = None,
    ):
        """Initialize the AQT provider.

        The access token for the AQT cloud can be provided either through the
        `access_token` argument or the `AQT_TOKEN` environment variable.

        The AQT cloud portal URL can be configured using the `AQT_PORTAL_URL`
        environment variable.

        If `load_dotenv`, environment variables are loaded from a file, by default
        any `.env` file in the working directory or above it in the directory tree.
        The `dotenv_path` argument allows to pass a specific file to load environment
        variables from.

        Args:
            access_token: AQT cloud access token
            load_dotenv: whether to load environment variables from a .env file
            dotenv_path: path to the environment file. This implies `load_dotenv`.
=======
    def table(self) -> List[List[str]]:
        """Assemble the data for the printable table."""
        table = []
        for workspace_id, resources in self.by_workspace().items():
            for count, resource in enumerate(sorted(resources, key=attrgetter("resource_id"))):
                line = [
                    workspace_id,
                    resource.resource_id,
                    resource.resource_name,
                    resource.resource_type,
                ]
                if count != 0:
                    # don't repeat the workspace id
                    line[0] = ""

                table.append(line)

        return table


class AQTProvider(ProviderV1):
    """Provider for backends from Alpine Quantum Technologies (AQT)."""

    # Set AQT_PORTAL_URL environment variable to override
    DEFAULT_PORTAL_URL: Final = "https://arnica-stage.aqt.eu"

    def __init__(
        self,
        access_token: Optional[str] = None,
        *,
        load_dotenv: bool = True,
        dotenv_path: Optional[StrPath] = None,
    ):
        """Initialize the AQT provider.

        The access token for the AQT cloud can be provided either through the
        ``access_token`` argument or the ``AQT_TOKEN`` environment variable.

        .. hint:: If no token is set (neither through the ``access_token`` argument nor
            through the ``AQT_TOKEN`` environment variable), the provider is initialized
            with access to the offline simulators only and :class:`NoTokenWarning` is
            emitted.

        The AQT cloud portal URL can be configured using the ``AQT_PORTAL_URL``
        environment variable.

        If ``load_dotenv`` is true, environment variables are loaded from a file,
        by default any ``.env`` file in the working directory or above it in the
        directory tree.
        The ``dotenv_path`` argument allows to pass a specific file to load environment
        variables from.

        Args:
            access_token: AQT cloud access token.
            load_dotenv: whether to load environment variables from a ``.env`` file.
            dotenv_path: path to the environment file. This implies ``load_dotenv``.
>>>>>>> 9069fd8a
        """
        if load_dotenv or dotenv_path is not None:
            dotenv.load_dotenv(dotenv_path)

        portal_base_url = os.environ.get("AQT_PORTAL_URL", AQTProvider.DEFAULT_PORTAL_URL)
        self.portal_url = f"{portal_base_url}/api/v1"

        if access_token is None:
            self.access_token = os.environ.get("AQT_TOKEN", "")
        else:
            self.access_token = access_token

        if not self.access_token:
            warnings.warn(
                "No access token provided: access is restricted to the 'default' workspace.",
                NoTokenWarning,
            )

        self.name = "aqt_provider"

    @property
    def _http_client(self) -> httpx.Client:
        """HTTP client for communicating with the AQT cloud service."""
        return api_models.http_client(base_url=self.portal_url, token=self.access_token)

    def backends(
        self,
        name: Optional[Union[str, Pattern[str]]] = None,
        *,
        backend_type: Optional[Literal["device", "simulator", "offline_simulator"]] = None,
        workspace: Optional[Union[str, Pattern[str]]] = None,
    ) -> BackendsTable:
        """Search for backends matching given criteria.

        With no arguments, return all backends accessible with the configured
        access token.

        Args:
<<<<<<< HEAD
            name: regular expression pattern for the resource ID
            backend_type: whether to search for simulators or hardware devices
=======
            name: regular expression pattern for the resource ID.
            backend_type: whether to search for simulators or hardware devices.
>>>>>>> 9069fd8a
            workspace: regular expression for the workspace ID.

        Returns:
            List of backends accessible with the given access token that match the
            given criteria.
        """
<<<<<<< HEAD
        remote_workspaces = api_models.Workspaces(root=[])
=======
        remote_workspaces = api_models.Workspaces(__root__=[])
>>>>>>> 9069fd8a

        if backend_type != "offline_simulator":
            with contextlib.suppress(httpx.HTTPError, httpx.NetworkError):
                with self._http_client as client:
                    resp = client.get("/workspaces")
                    resp.raise_for_status()

<<<<<<< HEAD
                remote_workspaces = api_models.Workspaces.model_validate(resp.json()).filter(
=======
                remote_workspaces = api_models.Workspaces.parse_obj(resp.json()).filter(
>>>>>>> 9069fd8a
                    name_pattern=name,
                    backend_type=api_models.ResourceType(backend_type) if backend_type else None,
                    workspace_pattern=workspace,
                )

        backends: List[AQTResource] = []

        # add offline simulators in the default workspace
        if (not workspace or re.match(workspace, "default", re.IGNORECASE)) and (
            not backend_type or backend_type == "offline_simulator"
        ):
            for simulator in OFFLINE_SIMULATORS:
                if name and not re.match(name, simulator.id, re.IGNORECASE):
                    continue
                backends.append(
                    OfflineSimulatorResource(
                        self,
                        workspace_id="default",
                        resource_id=simulator.id,
                        resource_name=simulator.name,
                        noisy=simulator.noisy,
                    )
                )

        # add (filtered) remote resources
<<<<<<< HEAD
        for _workspace in remote_workspaces.root:
=======
        for _workspace in remote_workspaces.__root__:
>>>>>>> 9069fd8a
            for resource in _workspace.resources:
                backends.append(
                    AQTResource(
                        self,
                        workspace_id=_workspace.id,
                        resource_id=resource.id,
                        resource_name=resource.name,
                        resource_type=resource.type.value,
                    )
                )

        return BackendsTable(backends)<|MERGE_RESOLUTION|>--- conflicted
+++ resolved
@@ -77,13 +77,10 @@
         self.headers = ["Workspace ID", "Resource ID", "Description", "Resource type"]
 
     @overload
-<<<<<<< HEAD
-    def __getitem__(self, index: int) -> AQTResource:
-        ...  # pragma: no cover
+    def __getitem__(self, index: int) -> AQTResource: ...  # pragma: no cover
 
     @overload
-    def __getitem__(self, index: slice) -> Sequence[AQTResource]:
-        ...  # pragma: no cover
+    def __getitem__(self, index: slice) -> Sequence[AQTResource]: ...  # pragma: no cover
 
     def __getitem__(self, index: Union[slice, int]) -> Union[AQTResource, Sequence[AQTResource]]:
         """Retrieve a backend by index."""
@@ -131,49 +128,7 @@
 
 
 class AQTProvider(ProviderV1):
-    """Provider for backends from Alpine Quantum Technologies (AQT).
-=======
-    def __getitem__(self, index: int) -> AQTResource: ...  # pragma: no cover
-
-    @overload
-    def __getitem__(self, index: slice) -> Sequence[AQTResource]: ...  # pragma: no cover
-
-    def __getitem__(self, index: Union[slice, int]) -> Union[AQTResource, Sequence[AQTResource]]:
-        """Retrieve a backend by index."""
-        return self.backends[index]
->>>>>>> 9069fd8a
-
-    def __len__(self) -> int:
-        """Number of backends."""
-        return len(self.backends)
-
-    def __str__(self) -> str:
-        """Text table representation."""
-        return tabulate(self.table(), headers=self.headers, tablefmt="fancy_grid")
-
-<<<<<<< HEAD
-        >>> from qiskit_aqt_provider import AQTProvider
-        ...
-        >>> aqt = AQTProvider('MY_TOKEN')
-        >>> backend = aqt.get_backend("offline_simulator_no_noise")
-=======
-    def _repr_html_(self) -> str:
-        """HTML representation (for IPython)."""
-        return tabulate(self.table(), headers=self.headers, tablefmt="html")  # pragma: no cover
-
-    def by_workspace(self) -> Dict[str, List[AQTResource]]:
-        """Aggregate backends by workspace."""
-        data: DefaultDict[str, List[AQTResource]] = defaultdict(list)
-
-        for backend in self:
-            data[backend.workspace_id].append(backend)
->>>>>>> 9069fd8a
-
-        return dict(data)
-
-<<<<<<< HEAD
-    If no token is given, it is read from the `AQT_TOKEN` environment variable.
-    """
+    """Provider for backends from Alpine Quantum Technologies (AQT)."""
 
     # Set AQT_PORTAL_URL environment variable to override
     DEFAULT_PORTAL_URL: Final = "https://arnica-stage.aqt.eu"
@@ -188,57 +143,6 @@
         """Initialize the AQT provider.
 
         The access token for the AQT cloud can be provided either through the
-        `access_token` argument or the `AQT_TOKEN` environment variable.
-
-        The AQT cloud portal URL can be configured using the `AQT_PORTAL_URL`
-        environment variable.
-
-        If `load_dotenv`, environment variables are loaded from a file, by default
-        any `.env` file in the working directory or above it in the directory tree.
-        The `dotenv_path` argument allows to pass a specific file to load environment
-        variables from.
-
-        Args:
-            access_token: AQT cloud access token
-            load_dotenv: whether to load environment variables from a .env file
-            dotenv_path: path to the environment file. This implies `load_dotenv`.
-=======
-    def table(self) -> List[List[str]]:
-        """Assemble the data for the printable table."""
-        table = []
-        for workspace_id, resources in self.by_workspace().items():
-            for count, resource in enumerate(sorted(resources, key=attrgetter("resource_id"))):
-                line = [
-                    workspace_id,
-                    resource.resource_id,
-                    resource.resource_name,
-                    resource.resource_type,
-                ]
-                if count != 0:
-                    # don't repeat the workspace id
-                    line[0] = ""
-
-                table.append(line)
-
-        return table
-
-
-class AQTProvider(ProviderV1):
-    """Provider for backends from Alpine Quantum Technologies (AQT)."""
-
-    # Set AQT_PORTAL_URL environment variable to override
-    DEFAULT_PORTAL_URL: Final = "https://arnica-stage.aqt.eu"
-
-    def __init__(
-        self,
-        access_token: Optional[str] = None,
-        *,
-        load_dotenv: bool = True,
-        dotenv_path: Optional[StrPath] = None,
-    ):
-        """Initialize the AQT provider.
-
-        The access token for the AQT cloud can be provided either through the
         ``access_token`` argument or the ``AQT_TOKEN`` environment variable.
 
         .. hint:: If no token is set (neither through the ``access_token`` argument nor
@@ -259,7 +163,6 @@
             access_token: AQT cloud access token.
             load_dotenv: whether to load environment variables from a ``.env`` file.
             dotenv_path: path to the environment file. This implies ``load_dotenv``.
->>>>>>> 9069fd8a
         """
         if load_dotenv or dotenv_path is not None:
             dotenv.load_dotenv(dotenv_path)
@@ -298,24 +201,15 @@
         access token.
 
         Args:
-<<<<<<< HEAD
-            name: regular expression pattern for the resource ID
-            backend_type: whether to search for simulators or hardware devices
-=======
             name: regular expression pattern for the resource ID.
             backend_type: whether to search for simulators or hardware devices.
->>>>>>> 9069fd8a
             workspace: regular expression for the workspace ID.
 
         Returns:
             List of backends accessible with the given access token that match the
             given criteria.
         """
-<<<<<<< HEAD
         remote_workspaces = api_models.Workspaces(root=[])
-=======
-        remote_workspaces = api_models.Workspaces(__root__=[])
->>>>>>> 9069fd8a
 
         if backend_type != "offline_simulator":
             with contextlib.suppress(httpx.HTTPError, httpx.NetworkError):
@@ -323,11 +217,7 @@
                     resp = client.get("/workspaces")
                     resp.raise_for_status()
 
-<<<<<<< HEAD
                 remote_workspaces = api_models.Workspaces.model_validate(resp.json()).filter(
-=======
-                remote_workspaces = api_models.Workspaces.parse_obj(resp.json()).filter(
->>>>>>> 9069fd8a
                     name_pattern=name,
                     backend_type=api_models.ResourceType(backend_type) if backend_type else None,
                     workspace_pattern=workspace,
@@ -353,11 +243,7 @@
                 )
 
         # add (filtered) remote resources
-<<<<<<< HEAD
         for _workspace in remote_workspaces.root:
-=======
-        for _workspace in remote_workspaces.__root__:
->>>>>>> 9069fd8a
             for resource in _workspace.resources:
                 backends.append(
                     AQTResource(
